## 3.0.3 (Unreleased)

<<<<<<< HEAD
  - [#384](https://github.com/airblade/paper_trail/issues/384) - Fix `VersionConcern#originator` instance method.
  - [#373](https://github.com/airblade/paper_trail/pull/373) - Fix default sort order for the `versions` association in Rails `4.1`
=======
  - [#383](https://github.com/airblade/paper_trail/pull/383) - Make gem compatible with `ActiveRecord::Enum` (available in `ActiveRecord` 4.1+).
  - [#373](https://github.com/airblade/paper_trail/pull/373) - Fix default sort order for the `versions` association in Rails `4.1`.
>>>>>>> d9cf951d
  - [#372](https://github.com/airblade/paper_trail/pull/372) - Use [Arel](https://github.com/rails/arel) for SQL construction.
  - [#347](https://github.com/airblade/paper_trail/pull/347) - Autoload `ActiveRecord` models in via a `Rails::Engine` when
    the gem is used with `Rails`.
  - Expand `PaperTrail::VERSION` into a module, mimicking the form used by Rails to give it some additional modularity & versatility.
  - Fixed `VersionConcern#index` instance method so that it conforms to using the primary key for ordering when possible.

## 3.0.2

  - [#357](https://github.com/airblade/paper_trail/issues/357) - If a `Version` instance is reified and then persisted at that state,
    it's timestamp attributes for update should still get `touch`ed.
  - [#351](https://github.com/airblade/paper_trail/pull/351) / [#352](https://github.com/airblade/paper_trail/pull/352) -
    `PaperTrail::Rails::Controller` should hook into all controller types, and should not get loaded unless `ActionController` is.
  - [#346](https://github.com/airblade/paper_trail/pull/346) - `user_for_paper_trail` method should accommodate different types
    for return values from `current_user` method.
  - [#344](https://github.com/airblade/paper_trail/pull/344) - Gem is now tested against `MySQL` and `PostgreSQL` in addition to `SQLite`.
  - [#317](https://github.com/airblade/paper_trail/issues/317) / [#314](https://github.com/airblade/paper_trail/issues/314) -
    `versions` should default to ordering via the primary key if it is an integer to avoid timestamp comparison issues.
  - `PaperTrail::Cleaner.clean_versions!` should group versions by `PaperTrail.timestamp_field` when deciding which ones to
    keep / destroy, instead of always grouping by the `created_at` field.
  - If a `Version` instance is reified and then persisted at that state, it's source version
    (`model_instance#version_association_name`, usually `model_instance#version`) will get cleared since persisting it causes it to
    become the live instance.
  - If `destroy` actions are tracked for a versioned model, invoking `destroy` on the model will cause the corresponding version that
    gets generated to be assigned as the source version (`model_instance#version_association_name`, usually `model_instance#version`).

## 3.0.1

  - [#340](https://github.com/airblade/paper_trail/issues/340) - Prevent potential error encountered when using the `InstallGenerator`
    with Rails `4.1.0.rc1`.
  - [#334](https://github.com/airblade/paper_trail/pull/334) - Add small-scope `whodunnit` method to `PaperTrail::Model::InstanceMethods`.
  - [#329](https://github.com/airblade/paper_trail/issues/329) - Add `touch_with_version` method to `PaperTrail::Model::InstanceMethods`,
    to allow for generating a version `touch`ing a model.
  - [#328](https://github.com/airblade/paper_trail/pull/328) / [#326](https://github.com/airblade/paper_trail/issues/326) /
    [#307](https://github.com/airblade/paper_trail/issues/307) - `Model.paper_trail_enabled_for_model?` and
    `model_instance.without_versioning` is now thread-safe.
  - [#316](https://github.com/airblade/paper_trail/issues/316) - `user_for_paper_trail` should default to `current_user.try(:id)`
    instead of `current_user` (if `current_user` is defined).
  - [#313](https://github.com/airblade/paper_trail/pull/313) - Make the `Rails::Controller` helper compatible with
    `ActionController::API` for compatibility with the [`rails-api`](https://github.com/rails-api/rails-api) gem.
  - [#312](https://github.com/airblade/paper_trail/issues/312) - Fix RSpec `with_versioning` class level helper method.
  - `model_instance.without_versioning` now yields the `model_instance`, enabling syntax like this:
    `model_instance.without_versioning { |obj| obj.update_attributes(:name => 'value') }`.
  - Deprecated `Model.paper_trail_on` and `Model.paper_trail_off` in favor of bang versions of the methods. Deprecation warning
    informs users that the non-bang versions of the methods will be removed in version `3.1.0`.

## 3.0.0

  - [#305](https://github.com/airblade/paper_trail/pull/305) - `PaperTrail::VERSION` should be loaded at runtime.
  - [#295](https://github.com/airblade/paper_trail/issues/295) - Explicitly specify table name for version class when
    querying attributes. Prevents `AmbiguousColumn` errors on certain `JOIN` statements.
  - [#289](https://github.com/airblade/paper_trail/pull/289) - Use `ActiveSupport::Concern` for implementation of base functionality on
    `PaperTrail::Version` class. Increases flexibility and makes it easier to use custom version classes with multiple `ActiveRecord` connections.
  - [#288](https://github.com/airblade/paper_trail/issues/288) - Change all scope declarations to class methods on the `PaperTrail::Version`
    class. Fixes usability when `PaperTrail::Version.abstract_class? == true`.
  - [#287](https://github.com/airblade/paper_trail/issues/287) - Support for
    [PostgreSQL's JSON Type](http://www.postgresql.org/docs/9.2/static/datatype-json.html) for storing `object` and `object_changes`.
  - [#281](https://github.com/airblade/paper_trail/issues/281) - `Rails::Controller` helper will return `false` for the
    `paper_trail_enabled_for_controller` method if `PaperTrail.enabled? == false`.
  - [#280](https://github.com/airblade/paper_trail/pull/280) - Don't track virtual timestamp attributes.
  - [#278](https://github.com/airblade/paper_trail/issues/278) / [#272](https://github.com/airblade/paper_trail/issues/272) -
    Make RSpec and Cucumber helpers usable with [Spork](https://github.com/sporkrb/spork) and [Zeus](https://github.com/burke/zeus).
  - [#273](https://github.com/airblade/paper_trail/pull/273) - Make the `only` and `ignore` options accept `Hash` arguments;
    allows for conditional tracking.
  - [#264](https://github.com/airblade/paper_trail/pull/264) - Allow unwrapped symbol to be passed in to the `on` option.
  - [#224](https://github.com/airblade/paper_trail/issues/224)/[#236](https://github.com/airblade/paper_trail/pull/236) -
    Fixed compatibility with [ActsAsTaggableOn](https://github.com/mbleigh/acts-as-taggable-on).
  - [#235](https://github.com/airblade/paper_trail/pull/235) - Dropped unnecessary secondary sort on `versions` association.
  - [#216](https://github.com/airblade/paper_trail/pull/216) - Added helper & extension for [RSpec](https://github.com/rspec/rspec),
    and helper for [Cucumber](http://cukes.info).
  - [#212](https://github.com/airblade/paper_trail/pull/212) - Added `PaperTrail::Cleaner` module, useful for discarding draft versions.
  - [#207](https://github.com/airblade/paper_trail/issues/207) - Versions for `'create'` events are now created with `create!` instead of 
    `create` so that an exception gets raised if it is appropriate to do so.
  - [#199](https://github.com/airblade/paper_trail/pull/199) - Rails 4 compatibility.
  - [#165](https://github.com/airblade/paper_trail/pull/165) - Namespaced the `Version` class under the `PaperTrail` module.
  - [#119](https://github.com/airblade/paper_trail/issues/119) - Support for [Sinatra](http://www.sinatrarb.com/); decoupled gem from `Rails`.
  - Renamed the default serializers from `PaperTrail::Serializers::Yaml` and `PaperTrail::Serializers::Json` to the capitalized forms,
    `PaperTrail::Serializers::YAML` and `PaperTrail::Serializers::JSON`.
  - Removed deprecated `set_whodunnit` method from Rails Controller scope.

## 2.7.2

  - [#228](https://github.com/airblade/paper_trail/issues/228) - Refactored default `user_for_paper_trail` method implementation
    so that `current_user` only gets invoked if it is defined.
  - [#219](https://github.com/airblade/paper_trail/pull/219) - Fixed issue where attributes stored with `nil` value might not get
    reified properly depending on the way the serializer worked.
  - [#213](https://github.com/airblade/paper_trail/issues/213) - Added a `version_limit` option to the `PaperTrail::Config` options
    that can be used to restrict the number of versions PaperTrail will store per object instance.
  - [#187](https://github.com/airblade/paper_trail/pull/187) - Confirmed JRuby support.
  - [#174](https://github.com/airblade/paper_trail/pull/174) - The `event` field on the versions table can now be customized.

## 2.7.1

  - [#206](https://github.com/airblade/paper_trail/issues/206) - Fixed Ruby 1.8.7 compatibility for tracking `object_changes`.
  - [#200](https://github.com/airblade/paper_trail/issues/200) - Fixed `next_version` method so that it returns the live model
    when called on latest reified version of a model prior to the live model.
  - [#197](https://github.com/airblade/paper_trail/issues/197) - PaperTrail now falls back on using YAML for serialization of
    serialized model attributes for storage in the `object` and `object_changes` columns in the `Version` table. This fixes
    compatibility for `Rails 3.0.x` for projects that employ the `serialize` declaration on a model.
  - [#194](https://github.com/airblade/paper_trail/issues/194) - A JSON serializer is now included in the gem.
  - [#192](https://github.com/airblade/paper_trail/pull/192) - `object_changes` should store serialized representation of serialized
    attributes for `create` actions (in addition to `update` actions, which had already been patched by
    [#180](https://github.com/airblade/paper_trail/pull/180)).
  - [#190](https://github.com/airblade/paper_trail/pull/190) - Fixed compatibility with
    [SerializedAttributes](https://github.com/technoweenie/serialized_attributes) gem.
  - [#189](https://github.com/airblade/paper_trail/pull/189) - Provided support for a `configure` block initializer.
  - Added `setter` method for the `serializer` config option.

## 2.7.0

  - [#183](https://github.com/airblade/paper_trail/pull/183) - Fully qualify the `Version` class to help prevent
    namespace resolution errors within other gems / plugins.
  - [#180](https://github.com/airblade/paper_trail/pull/180) - Store serialized representation of serialized attributes
    on the `object` and `object_changes` columns in the `Version` table.
  - [#164](https://github.com/airblade/paper_trail/pull/164) - Allow usage of custom serializer for storage of object attributes.

## 2.6.4

  - [#181](https://github.com/airblade/paper_trail/issues/181)/[#182](https://github.com/airblade/paper_trail/pull/182) -
    Controller metadata methods should only be evaluated when `paper_trail_enabled_for_controller == true`.
  - [#177](https://github.com/airblade/paper_trail/issues/177)/[#178](https://github.com/airblade/paper_trail/pull/178) -
    Factored out `version_key` into it's own method to prevent `ConnectionNotEstablished` error from getting thrown in
    instances where `has_paper_trail` is declared on class prior to ActiveRecord establishing a connection.
  - [#176](https://github.com/airblade/paper_trail/pull/176) - Force metadata calls for attributes to use current value
    if attribute value is changing.
  - [#173](https://github.com/airblade/paper_trail/pull/173) - Update link to [diff-lcs](https://github.com/halostatue/diff-lcs).
  - [#172](https://github.com/airblade/paper_trail/pull/172) - Save `object_changes` on creation.
  - [#168](https://github.com/airblade/paper_trail/pull/168) - Respect conditional `:if` or `:unless` arguments to the
    `has_paper_trail` method for `destroy` events.
  - [#167](https://github.com/airblade/paper_trail/pull/167) - Fix `originator` method so that it works with subclasses and STI.
  - [#160](https://github.com/airblade/paper_trail/pull/160) - Fixed failing tests and resolved out of date dependency issues.
  - [#157](https://github.com/airblade/paper_trail/pull/157) - Refactored `class_attribute` names on the `ClassMethods` module
    for names that are not obviously pertaining to PaperTrail to prevent method name collision.<|MERGE_RESOLUTION|>--- conflicted
+++ resolved
@@ -1,12 +1,8 @@
 ## 3.0.3 (Unreleased)
 
-<<<<<<< HEAD
   - [#384](https://github.com/airblade/paper_trail/issues/384) - Fix `VersionConcern#originator` instance method.
-  - [#373](https://github.com/airblade/paper_trail/pull/373) - Fix default sort order for the `versions` association in Rails `4.1`
-=======
   - [#383](https://github.com/airblade/paper_trail/pull/383) - Make gem compatible with `ActiveRecord::Enum` (available in `ActiveRecord` 4.1+).
   - [#373](https://github.com/airblade/paper_trail/pull/373) - Fix default sort order for the `versions` association in Rails `4.1`.
->>>>>>> d9cf951d
   - [#372](https://github.com/airblade/paper_trail/pull/372) - Use [Arel](https://github.com/rails/arel) for SQL construction.
   - [#347](https://github.com/airblade/paper_trail/pull/347) - Autoload `ActiveRecord` models in via a `Rails::Engine` when
     the gem is used with `Rails`.
